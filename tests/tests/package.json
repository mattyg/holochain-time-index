{
  "name": "time-chunking-tests",
  "version": "0.0.0",
  "description": "",
  "main": "index.ts",
  "scripts": {
<<<<<<< HEAD
    "test": "TRYORAMA_LOG_LEVEL=debug WASM_LOG=wasmer_compiler_cranelift=error,holochain::conductor::manager=warn,holochain::core::workflow::publish_dht_ops_workflow::publish_query=warn,publish_dht_ops_workflow=error,kitsune_p2p_types::metrics=error,kitsune_p2p::gossip::sharded_gossip=error,wasm_trace=debug,app_validation_workflow=error RUST_BACKTRACE=1 node --loader ts-node/esm --experimental-specifier-resolution=node index.ts",
    "build-test": "cd ../ && CARGO_TARGET_DIR=target cargo build --release --target wasm32-unknown-unknown && hc dna pack dna/workdir && hc app pack workdir && cd tests && npm test"
=======
    "test": "TRYORAMA_LOG_LEVEL=warn RUST_LOG=warn RUST_BACKTRACE=1 node --loader ts-node/esm --experimental-specifier-resolution=node index.ts",
    "build-test": "cd ../ && CARGO_TARGET_DIR=target cargo build --release --target wasm32-unknown-unknown && hc app pack workdir -r && cd tests && npm test"
>>>>>>> 4059f25d
  },
  "author": "",
  "license": "ISC",
  "dependencies": {
    "@holochain/client": "0.12.3",
    "@holochain/tryorama": "0.11.2",
    "@types/lodash": "^4.14.158",
    "@types/node": "^14.0.14",
    "blake2b": "^2.1.3",
    "lodash": "^4.17.19",
    "ts-node": "^10.8.0",
    "typescript": "^4.2.4"
  },
  "devDependencies": {
    "@types/tape": "^4.13.2",
    "tape": "^5.5.3"
  },
  "type": "module"
}<|MERGE_RESOLUTION|>--- conflicted
+++ resolved
@@ -4,13 +4,8 @@
   "description": "",
   "main": "index.ts",
   "scripts": {
-<<<<<<< HEAD
-    "test": "TRYORAMA_LOG_LEVEL=debug WASM_LOG=wasmer_compiler_cranelift=error,holochain::conductor::manager=warn,holochain::core::workflow::publish_dht_ops_workflow::publish_query=warn,publish_dht_ops_workflow=error,kitsune_p2p_types::metrics=error,kitsune_p2p::gossip::sharded_gossip=error,wasm_trace=debug,app_validation_workflow=error RUST_BACKTRACE=1 node --loader ts-node/esm --experimental-specifier-resolution=node index.ts",
-    "build-test": "cd ../ && CARGO_TARGET_DIR=target cargo build --release --target wasm32-unknown-unknown && hc dna pack dna/workdir && hc app pack workdir && cd tests && npm test"
-=======
     "test": "TRYORAMA_LOG_LEVEL=warn RUST_LOG=warn RUST_BACKTRACE=1 node --loader ts-node/esm --experimental-specifier-resolution=node index.ts",
     "build-test": "cd ../ && CARGO_TARGET_DIR=target cargo build --release --target wasm32-unknown-unknown && hc app pack workdir -r && cd tests && npm test"
->>>>>>> 4059f25d
   },
   "author": "",
   "license": "ISC",
